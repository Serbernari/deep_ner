--- conflicted
+++ resolved
@@ -54,10 +54,28 @@
             del self.shapes_list_
         if hasattr(self, 'tokenizer_'):
             del self.tokenizer_
-        self.finalize_model()
-
-    def fit(self, X: Union[list, tuple, np.array], y: Union[list, tuple, np.array],
-            validation_data: Union[None, Tuple[Union[list, tuple, np.array], Union[list, tuple, np.array]]]=None):
+        if hasattr(self, 'input_ids_'):
+            del self.input_ids_
+        if hasattr(self, 'input_mask_'):
+            del self.input_mask_
+        if hasattr(self, 'segment_ids_'):
+            del self.segment_ids_
+        if hasattr(self, 'additional_features_'):
+            del self.additional_features_
+        if hasattr(self, 'y_ph_'):
+            del self.y_ph_
+        if hasattr(self, 'logits_'):
+            del self.logits_
+        if hasattr(self, 'transition_params_'):
+            del self.transition_params_
+        if hasattr(self, 'sess_'):
+            for k in list(self.sess_.graph.get_all_collection_keys()):
+                self.sess_.graph.clear_collection(k)
+            self.sess_.close()
+            del self.sess_
+        tf.reset_default_graph()
+
+    def fit(self, X: Union[list, tuple, np.array], y: Union[list, tuple, np.array]):
         self.check_params(
             bert_hub_module_handle=self.bert_hub_module_handle, finetune_bert=self.finetune_bert,
             lstm_units=self.lstm_units, batch_size=self.batch_size, max_seq_length=self.max_seq_length, lr=self.lr,
@@ -70,20 +88,30 @@
             del self.shapes_list_
         if hasattr(self, 'tokenizer_'):
             del self.tokenizer_
-        self.finalize_model()
+        if hasattr(self, 'input_ids_'):
+            del self.input_ids_
+        if hasattr(self, 'input_mask_'):
+            del self.input_mask_
+        if hasattr(self, 'segment_ids_'):
+            del self.segment_ids_
+        if hasattr(self, 'additional_features_'):
+            del self.additional_features_
+        if hasattr(self, 'y_ph_'):
+            del self.y_ph_
+        if hasattr(self, 'logits_'):
+            del self.logits_
+        if hasattr(self, 'transition_params_'):
+            del self.transition_params_
+        if hasattr(self, 'sess_'):
+            for k in list(self.sess_.graph.get_all_collection_keys()):
+                self.sess_.graph.clear_collection(k)
+            self.sess_.close()
+            del self.sess_
+        tf.reset_default_graph()
         if self.random_seed is None:
             self.random_seed = int(round(time.time()))
         random.seed(self.random_seed)
         np.random.seed(self.random_seed)
-<<<<<<< HEAD
-        if validation_data is None:
-            if self.validation_fraction > 0.0:
-                train_index, test_index = split_dataset(y, self.validation_fraction, logger=bert_ner_logger)
-                X_train_ = [X[idx] for idx in train_index]
-                y_train_ = [y[idx] for idx in train_index]
-                X_val_ = [X[idx] for idx in test_index]
-                y_val_ = [y[idx] for idx in test_index]
-=======
         config = tf.ConfigProto()
         config.gpu_options.per_process_gpu_memory_fraction = self.gpu_memory_frac
         self.sess_ = tf.Session(config=config)
@@ -224,61 +252,44 @@
                 )
                 true_entities_val = [y[sample_idx] for sample_idx in test_index]
                 texts_val = [X[sample_idx] for sample_idx in test_index]
->>>>>>> c520ed8d
                 del train_index, test_index
             else:
-                X_train_ = X
-                y_train_ = y
-                X_val_ = None
-                y_val_ = None
+                X_train, y_train, _ = self.extend_Xy(X_tokenized, bounds_of_tokens, y_tokenized, shuffle=True)
+                X_val = None
+                y_val = None
+                bounds_of_tokens_for_validation = None
+                true_entities_val = None
+                texts_val = None
         else:
-            if (not isinstance(validation_data, tuple)) and (not isinstance(validation_data, list)):
-                raise ValueError('')
-            if len(validation_data) != 2:
-                raise ValueError('')
-            classes_list_for_validation = self.check_Xy(validation_data[0], 'X_val', validation_data[1], 'y_val')
-            if not (set(classes_list_for_validation) <= set(self.classes_list_)):
-                raise ValueError('')
-            X_train_ = X
-            y_train_ = y
-            X_val_ = validation_data[0]
-            y_val_ = validation_data[1]
-        self.tokenizer_ = self.initialize_bert_tokenizer()
-        X_train_tokenized, y_train_tokenized, self.shapes_list_, bounds_of_tokens_for_training = self.tokenize_all(
-            X_train_, y_train_)
-        X_train_tokenized, y_train_tokenized, _ = self.extend_Xy(
-            X_train_tokenized, bounds_of_tokens_for_training, y_train_tokenized, shuffle=True)
-        del bounds_of_tokens_for_training
-        if (X_val_ is not None) and (y_val_ is not None):
-            X_val_tokenized, y_val_tokenized, _, bounds_of_tokens_for_validation = self.tokenize_all(
-                X_val_, y_val_, shapes_vocabulary=self.shapes_list_)
-            X_val_tokenized, y_val_tokenized, bounds_of_tokens_for_validation = self.extend_Xy(
-                X_val_tokenized, bounds_of_tokens_for_validation, y_val_tokenized, shuffle=False)
-        else:
-            X_val_tokenized = None
-            y_val_tokenized = None
+            X_train = X_tokenized
+            y_train = y_tokenized
             bounds_of_tokens_for_validation = None
-        train_op, accuracy = self.build_model()
-        n_batches = int(np.ceil(X_train_tokenized[0].shape[0] / float(self.batch_size)))
+            X_val = None
+            y_val = None
+            true_entities_val = None
+            texts_val = None
+        del X_tokenized, y_tokenized, bounds_of_tokens
+        n_batches = int(np.ceil(X_train[0].shape[0] / float(self.batch_size)))
         bounds_of_batches_for_training = []
         for iteration in range(n_batches):
             batch_start = iteration * self.batch_size
-            batch_end = min(batch_start + self.batch_size, X_train_tokenized[0].shape[0])
+            batch_end = min(batch_start + self.batch_size, X_train[0].shape[0])
             bounds_of_batches_for_training.append((batch_start,  batch_end))
-        if X_val_tokenized is None:
+        if X_val is None:
             bounds_of_batches_for_validation = None
         else:
-            n_batches = int(np.ceil(X_val_tokenized[0].shape[0] / float(self.batch_size)))
+            n_batches = int(np.ceil(X_val[0].shape[0] / float(self.batch_size)))
             bounds_of_batches_for_validation = []
             for iteration in range(n_batches):
                 batch_start = iteration * self.batch_size
-                batch_end = min(batch_start + self.batch_size, X_val_tokenized[0].shape[0])
+                batch_end = min(batch_start + self.batch_size, X_val[0].shape[0])
                 bounds_of_batches_for_validation.append((batch_start, batch_end))
         init = tf.global_variables_initializer()
+        saver = tf.train.Saver()
         init.run(session=self.sess_)
         tmp_model_name = self.get_temp_model_name()
         if self.verbose:
-            if X_val_tokenized is None:
+            if X_val is None:
                 bert_ner_logger.info('Epoch   Train acc.')
         n_epochs_without_improving = 0
         try:
@@ -287,9 +298,8 @@
                 random.shuffle(bounds_of_batches_for_training)
                 feed_dict_for_batch = None
                 for cur_batch in bounds_of_batches_for_training:
-                    X_batch = [X_train_tokenized[channel_idx][cur_batch[0]:cur_batch[1]]
-                               for channel_idx in range(len(X_train_tokenized))]
-                    y_batch = y_train_tokenized[cur_batch[0]:cur_batch[1]]
+                    X_batch = [X_train[channel_idx][cur_batch[0]:cur_batch[1]] for channel_idx in range(len(X_train))]
+                    y_batch = y_train[cur_batch[0]:cur_batch[1]]
                     feed_dict_for_batch = self.fill_feed_dict(X_batch, y_batch)
                     self.sess_.run(train_op, feed_dict=feed_dict_for_batch)
                 acc_train = accuracy.eval(feed_dict=feed_dict_for_batch, session=self.sess_)
@@ -297,9 +307,8 @@
                     acc_test = 0.0
                     y_pred = []
                     for cur_batch in bounds_of_batches_for_validation:
-                        X_batch = [X_val_tokenized[channel_idx][cur_batch[0]:cur_batch[1]]
-                                   for channel_idx in range(len(X_val_tokenized))]
-                        y_batch = y_val_tokenized[cur_batch[0]:cur_batch[1]]
+                        X_batch = [X_val[channel_idx][cur_batch[0]:cur_batch[1]] for channel_idx in range(len(X_val))]
+                        y_batch = y_val[cur_batch[0]:cur_batch[1]]
                         feed_dict_for_batch = self.fill_feed_dict(X_batch, y_batch)
                         acc_test_, logits, trans_params, mask = self.sess_.run(
                             [accuracy, self.logits_, self.transition_params_, self.input_mask_],
@@ -311,13 +320,9 @@
                             logit = logit[:int(sequence_length)]
                             viterbi_seq, viterbi_score = tf.contrib.crf.viterbi_decode(logit, trans_params)
                             y_pred += [viterbi_seq]
-                    acc_test /= float(X_val_tokenized[0].shape[0])
-                    if self.verbose:
-                        bert_ner_logger.info('Epoch {0}'.format(epoch))
-                        bert_ner_logger.info('  Train acc.: {0: 10.8f}'.format(acc_train))
-                        bert_ner_logger.info('  Val. acc.:  {0: 10.8f}'.format(acc_test))
+                    acc_test /= float(X_val[0].shape[0])
                     pred_entities_val = []
-                    for sample_idx, labels_in_text in enumerate(y_pred[0:len(X_val_)]):
+                    for sample_idx, labels_in_text in enumerate(y_pred[0:len(texts_val)]):
                         n_tokens = len(labels_in_text)
                         new_entities = self.calculate_bounds_of_named_entities(
                             bounds_of_tokens_for_validation[sample_idx],
@@ -326,18 +331,21 @@
                         )
                         pred_entities_val.append(new_entities)
                     f1_test, precision_test, recall_test, quality_by_entities = calculate_prediction_quality(
-                        y_val_, pred_entities_val, self.classes_list_)
+                        true_entities_val, pred_entities_val, self.classes_list_)
                     if best_acc is None:
                         best_acc = f1_test
-                        self.save_model(tmp_model_name)
+                        saver.save(self.sess_, tmp_model_name)
                         n_epochs_without_improving = 0
                     elif f1_test > best_acc:
                         best_acc = f1_test
-                        self.save_model(tmp_model_name)
+                        saver.save(self.sess_, tmp_model_name)
                         n_epochs_without_improving = 0
                     else:
                         n_epochs_without_improving += 1
                     if self.verbose:
+                        bert_ner_logger.info('Epoch {0}'.format(epoch))
+                        bert_ner_logger.info('  Train acc.: {0: 10.8f}'.format(acc_train))
+                        bert_ner_logger.info('  Val. acc.:  {0: 10.8f}'.format(acc_test))
                         bert_ner_logger.info('  Val. quality for all entities:')
                         bert_ner_logger.info('      F1={0:>6.4f}, P={1:>6.4f}, R={2:>6.4f}'.format(
                             f1_test, precision_test, recall_test))
@@ -355,11 +363,11 @@
                 else:
                     if best_acc is None:
                         best_acc = acc_train
-                        self.save_model(tmp_model_name)
+                        saver.save(self.sess_, tmp_model_name)
                         n_epochs_without_improving = 0
                     elif acc_train > best_acc:
                         best_acc = acc_train
-                        self.save_model(tmp_model_name)
+                        saver.save(self.sess_, tmp_model_name)
                         n_epochs_without_improving = 0
                     else:
                         n_epochs_without_improving += 1
@@ -370,16 +378,13 @@
                         bert_ner_logger.info('Epoch %05d: early stopping' % (epoch + 1))
                     break
             if best_acc is not None:
-                self.finalize_model()
-                _, accuracy = self.build_model()
-                self.load_model(tmp_model_name)
+                saver.restore(self.sess_, tmp_model_name)
                 if self.verbose and (bounds_of_batches_for_validation is not None):
                     acc_test = 0.0
                     y_pred = []
                     for cur_batch in bounds_of_batches_for_validation:
-                        X_batch = [X_val_tokenized[channel_idx][cur_batch[0]:cur_batch[1]]
-                                   for channel_idx in range(len(X_val_tokenized))]
-                        y_batch = y_val_tokenized[cur_batch[0]:cur_batch[1]]
+                        X_batch = [X_val[channel_idx][cur_batch[0]:cur_batch[1]] for channel_idx in range(len(X_val))]
+                        y_batch = y_val[cur_batch[0]:cur_batch[1]]
                         feed_dict_for_batch = self.fill_feed_dict(X_batch, y_batch)
                         acc_test_, logits, trans_params, mask = self.sess_.run(
                             [accuracy, self.logits_, self.transition_params_, self.input_mask_],
@@ -391,9 +396,9 @@
                             logit = logit[:int(sequence_length)]
                             viterbi_seq, viterbi_score = tf.contrib.crf.viterbi_decode(logit, trans_params)
                             y_pred += [viterbi_seq]
-                    acc_test /= float(X_val_tokenized[0].shape[0])
+                    acc_test /= float(X_val[0].shape[0])
                     pred_entities_val = []
-                    for sample_idx, labels_in_text in enumerate(y_pred[0:len(X_val_)]):
+                    for sample_idx, labels_in_text in enumerate(y_pred[0:len(texts_val)]):
                         n_tokens = len(labels_in_text)
                         new_entities = self.calculate_bounds_of_named_entities(
                             bounds_of_tokens_for_validation[sample_idx],
@@ -401,7 +406,7 @@
                             labels_in_text[1:(n_tokens - 1)]
                         )
                         pred_entities_val.append(new_entities)
-                    f1_test, _, _, _ = calculate_prediction_quality(y_val_, pred_entities_val,
+                    f1_test, _, _, _ = calculate_prediction_quality(true_entities_val, pred_entities_val,
                                                                     self.classes_list_)
                     bert_ner_logger.info('Best val. F1 is {0:>8.6f}'.format(f1_test))
                     bert_ner_logger.info('Best val. acc. is {0:>10.8f}'.format(acc_test))
@@ -551,8 +556,7 @@
                 found_idx_1 = source_text[start_pos:].find(cur_word)
                 if found_idx_1 < 0:
                     raise ValueError('Text `{0}` cannot be tokenized!'.format(X[sample_idx]))
-                cur_word_ = cur_word.lower() if self.tokenizer_.basic_tokenizer.do_lower_case else cur_word
-                subwords = self.tokenizer_.tokenize(cur_word_)
+                subwords = self.tokenizer_.tokenize(cur_word)
                 if '[UNK]' in subwords:
                     tokenized_text.append('[UNK]')
                     bounds_of_tokens_for_text.append((start_pos + found_idx_1, start_pos + found_idx_1 + len(cur_word)))
@@ -561,10 +565,10 @@
                     for cur_subword in subwords:
                         if cur_subword.startswith('##'):
                             subword_len = len(cur_subword) - 2
-                            found_idx_2 = cur_word_[start_pos_2:].find(cur_subword[2:])
+                            found_idx_2 = cur_word[start_pos_2:].find(cur_subword[2:])
                         else:
                             subword_len = len(cur_subword)
-                            found_idx_2 = cur_word_[start_pos_2:].find(cur_subword)
+                            found_idx_2 = cur_word[start_pos_2:].find(cur_subword)
                         if found_idx_2 < 0:
                             raise ValueError('Text `{0}` cannot be tokenized!'.format(X[sample_idx]))
                         tokenized_text.append(cur_subword)
@@ -729,7 +733,8 @@
             model_file_name = self.get_temp_model_name()
             try:
                 params['model_name_'] = os.path.basename(model_file_name)
-                self.save_model(model_file_name)
+                saver = tf.train.Saver()
+                saver.save(self.sess_, model_file_name)
                 for cur_name in self.find_all_model_files(model_file_name):
                     with open(cur_name, 'rb') as fp:
                         model_data = fp.read()
@@ -746,7 +751,26 @@
         self.check_params(**new_params)
         if hasattr(self, 'tokenizer_'):
             del self.tokenizer_
-        self.finalize_model()
+        if hasattr(self, 'input_ids_'):
+            del self.input_ids_
+        if hasattr(self, 'input_mask_'):
+            del self.input_mask_
+        if hasattr(self, 'segment_ids_'):
+            del self.segment_ids_
+        if hasattr(self, 'additional_features_'):
+            del self.additional_features_
+        if hasattr(self, 'y_ph_'):
+            del self.y_ph_
+        if hasattr(self, 'logits_'):
+            del self.logits_
+        if hasattr(self, 'transition_params_'):
+            del self.transition_params_
+        if hasattr(self, 'sess_'):
+            for k in list(self.sess_.graph.get_all_collection_keys()):
+                self.sess_.graph.clear_collection(k)
+            self.sess_.close()
+            del self.sess_
+        tf.reset_default_graph()
         is_fitted = ('classes_list_' in new_params) and ('shapes_list_' in new_params) and \
                     ('tokenizer_' in new_params) and  ('model_name_' in new_params)
         model_files = list(
@@ -782,8 +806,115 @@
                 for idx in range(len(model_files)):
                     with open(tmp_file_names[idx], 'wb') as fp:
                         fp.write(new_params['model.' + model_files[idx]])
-                self.build_model()
-                self.load_model(os.path.join(tmp_dir_name, new_params['model_name_']))
+                config = tf.ConfigProto()
+                config.gpu_options.per_process_gpu_memory_fraction = self.gpu_memory_frac
+                self.sess_ = tf.Session(config=config)
+                self.input_ids_ = tf.placeholder(shape=(self.batch_size, self.max_seq_length), dtype=tf.int32,
+                                                 name='input_ids')
+                self.input_mask_ = tf.placeholder(shape=(self.batch_size, self.max_seq_length), dtype=tf.int32,
+                                                  name='input_mask')
+                self.segment_ids_ = tf.placeholder(shape=(self.batch_size, self.max_seq_length), dtype=tf.int32,
+                                                   name='segment_ids')
+                self.additional_features_ = tf.placeholder(
+                    shape=(self.batch_size, self.max_seq_length, len(self.shapes_list_) + 4), dtype=tf.float32,
+                    name='additional_features'
+                )
+                self.y_ph_ = tf.placeholder(shape=(self.batch_size, self.max_seq_length), dtype=tf.int32, name='y_ph')
+                bert_inputs = dict(
+                    input_ids=self.input_ids_,
+                    input_mask=self.input_mask_,
+                    segment_ids=self.segment_ids_
+                )
+                if self.bert_hub_module_handle is not None:
+                    bert_module = tfhub.Module(self.bert_hub_module_handle, trainable=True)
+                    bert_outputs = bert_module(bert_inputs, signature='tokens', as_dict=True)
+                    sequence_output = bert_outputs['sequence_output']
+                    if self.verbose:
+                        bert_ner_logger.info('The BERT model has been loaded from the TF-Hub.')
+                else:
+                    if self.PATH_TO_BERT is None:
+                        raise ValueError('Path to the BERT model is not defined!')
+                    path_to_bert = os.path.normpath(self.PATH_TO_BERT)
+                    if not self.check_path_to_bert(path_to_bert):
+                        raise ValueError(
+                            '`path_to_bert` is wrong! There are no BERT files into the directory `{0}`.'.format(
+                                self.PATH_TO_BERT))
+                    if os.path.basename(path_to_bert).find('_uncased_') >= 0:
+                        do_lower_case = True
+                    else:
+                        if os.path.basename(path_to_bert).find('_cased_') >= 0:
+                            do_lower_case = False
+                        else:
+                            do_lower_case = None
+                    if do_lower_case is None:
+                        raise ValueError('`{0}` is bad path to the BERT model, because a tokenization mode (lower case '
+                                         'or no) cannot be detected.'.format(path_to_bert))
+                    bert_config = BertConfig.from_json_file(os.path.join(path_to_bert, 'bert_config.json'))
+                    bert_model = BertModel(config=bert_config, is_training=self.finetune_bert,
+                                           input_ids=self.input_ids_,
+                                           input_mask=self.input_mask_, token_type_ids=self.segment_ids_,
+                                           use_one_hot_embeddings=False)
+                    sequence_output = bert_model.sequence_output
+                    tvars = tf.trainable_variables()
+                    init_checkpoint = os.path.join(self.PATH_TO_BERT, 'bert_model.ckpt')
+                    (assignment_map, initialized_variable_names) = get_assignment_map_from_checkpoint(
+                        tvars, init_checkpoint
+                    )
+                    tf.train.init_from_checkpoint(init_checkpoint, assignment_map)
+                    if self.verbose:
+                        bert_ner_logger.info('The BERT model has been loaded from a local drive.')
+                n_tags = len(self.classes_list_) * 2 + 1
+                he_init = tf.contrib.layers.variance_scaling_initializer(seed=self.random_seed)
+                glorot_init = tf.keras.initializers.glorot_uniform(seed=self.random_seed)
+                sequence_lengths = tf.reduce_sum(self.input_mask_, axis=1)
+                if self.lstm_units is None:
+                    if self.finetune_bert:
+                        self.logits_ = tf.layers.dense(tf.concat([sequence_output, self.additional_features_], axis=-1),
+                                                       n_tags, activation=None, kernel_regularizer=tf.nn.l2_loss,
+                                                       kernel_initializer=he_init, name='outputs_of_NER')
+                    else:
+                        sequence_output_stop = tf.stop_gradient(sequence_output)
+                        self.logits_ = tf.layers.dense(tf.concat([sequence_output_stop, self.additional_features_],
+                                                                 axis=-1),
+                                                       n_tags, activation=None, kernel_regularizer=tf.nn.l2_loss,
+                                                       kernel_initializer=he_init, name='outputs_of_NER')
+                else:
+                    if self.finetune_bert:
+                        with tf.name_scope('bilstm_layer'):
+                            rnn_cell = tf.keras.layers.LSTMCell(units=self.lstm_units, activation=tf.nn.tanh,
+                                                                kernel_initializer=glorot_init)
+                            rnn_layer = tf.keras.layers.Bidirectional(
+                                tf.keras.layers.RNN(rnn_cell, return_sequences=True))
+                            rnn_output = rnn_layer(sequence_output)
+                    else:
+                        sequence_output_stop = tf.stop_gradient(sequence_output)
+                        with tf.name_scope('bilstm_layer'):
+                            rnn_cell = tf.keras.layers.LSTMCell(units=self.lstm_units, activation=tf.nn.tanh,
+                                                                kernel_initializer=glorot_init)
+                            rnn_layer = tf.keras.layers.Bidirectional(
+                                tf.keras.layers.RNN(rnn_cell, return_sequences=True))
+                            rnn_output = rnn_layer(sequence_output_stop)
+                    self.logits_ = tf.layers.dense(tf.concat([rnn_output, self.additional_features_], axis=-1), n_tags,
+                                                   activation=None, kernel_regularizer=tf.nn.l2_loss,
+                                                   kernel_initializer=he_init, name='outputs_of_NER')
+                log_likelihood, transition_params = tf.contrib.crf.crf_log_likelihood(self.logits_, self.y_ph_,
+                                                                                      sequence_lengths)
+                loss_tensor = -log_likelihood
+                base_loss = tf.reduce_mean(loss_tensor)
+                regularization_loss = self.l2_reg * tf.reduce_sum(
+                    tf.get_collection(tf.GraphKeys.REGULARIZATION_LOSSES))
+                final_loss = base_loss + regularization_loss
+                self.transition_params_ = transition_params
+                with tf.name_scope('train'):
+                    optimizer = tf.train.RMSPropOptimizer(learning_rate=self.lr, momentum=0.9, decay=0.9,
+                                                          epsilon=1e-10)
+                    _ = optimizer.minimize(final_loss)
+                with tf.name_scope('eval'):
+                    seq_scores = tf.contrib.crf.crf_sequence_score(self.logits_, self.y_ph_, sequence_lengths,
+                                                                   self.transition_params_)
+                    _ = tf.reduce_mean(tf.cast(seq_scores, tf.float32))
+                saver = tf.train.Saver()
+                saver.restore(self.sess_, os.path.join(tmp_dir_name, new_params['model_name_']))
             finally:
                 for cur in tmp_file_names:
                     if os.path.isfile(cur):
@@ -792,182 +923,6 @@
             self.set_params(**new_params)
             self.nltk_tokenizer_ = NISTTokenizer()
         return self
-
-    def initialize_bert_tokenizer(self) -> FullTokenizer:
-        if self.bert_hub_module_handle is not None:
-            config = tf.ConfigProto()
-            config.gpu_options.per_process_gpu_memory_fraction = self.gpu_memory_frac
-            self.sess_ = tf.Session(config=config)
-            bert_module = tfhub.Module(self.bert_hub_module_handle, trainable=True)
-            tokenization_info = bert_module(signature='tokenization_info', as_dict=True)
-            vocab_file, do_lower_case = self.sess_.run([tokenization_info['vocab_file'],
-                                                        tokenization_info['do_lower_case']])
-            tokenizer_ = FullTokenizer(vocab_file=vocab_file, do_lower_case=do_lower_case)
-            if hasattr(self, 'sess_'):
-                for k in list(self.sess_.graph.get_all_collection_keys()):
-                    self.sess_.graph.clear_collection(k)
-                self.sess_.close()
-                del self.sess_
-            tf.reset_default_graph()
-        else:
-            if self.PATH_TO_BERT is None:
-                raise ValueError('Path to the BERT model is not defined!')
-            path_to_bert = os.path.normpath(self.PATH_TO_BERT)
-            if not self.check_path_to_bert(path_to_bert):
-                raise ValueError('`path_to_bert` is wrong! There are no BERT files into the directory `{0}`.'.format(
-                    self.PATH_TO_BERT))
-            if (os.path.basename(path_to_bert).find('_uncased_') >= 0) or \
-                    (os.path.basename(path_to_bert).find('uncased_') >= 0):
-                do_lower_case = True
-            else:
-                if os.path.basename(path_to_bert).find('_cased_') >= 0 or \
-                        os.path.basename(path_to_bert).startswith('cased_'):
-                    do_lower_case = False
-                else:
-                    do_lower_case = None
-            if do_lower_case is None:
-                raise ValueError('`{0}` is bad path to the BERT model, because a tokenization mode (lower case or no) '
-                                 'cannot be detected.'.format(path_to_bert))
-            tokenizer_ = FullTokenizer(vocab_file=os.path.join(path_to_bert, 'vocab.txt'), do_lower_case=do_lower_case)
-            if self.verbose:
-                bert_ner_logger.info('The BERT tokenizer has been loaded from a local drive. '
-                                     '`do_lower_case` is {0}.'.format(do_lower_case))
-        return tokenizer_
-
-    def build_model(self):
-        config = tf.ConfigProto()
-        config.gpu_options.per_process_gpu_memory_fraction = self.gpu_memory_frac
-        self.sess_ = tf.Session(config=config)
-        self.input_ids_ = tf.placeholder(shape=(self.batch_size, self.max_seq_length), dtype=tf.int32,
-                                         name='input_ids')
-        self.input_mask_ = tf.placeholder(shape=(self.batch_size, self.max_seq_length), dtype=tf.int32,
-                                          name='input_mask')
-        self.segment_ids_ = tf.placeholder(shape=(self.batch_size, self.max_seq_length), dtype=tf.int32,
-                                           name='segment_ids')
-        self.y_ph_ = tf.placeholder(shape=(self.batch_size, self.max_seq_length), dtype=tf.int32, name='y_ph')
-        bert_inputs = dict(
-            input_ids=self.input_ids_,
-            input_mask=self.input_mask_,
-            segment_ids=self.segment_ids_
-        )
-        if self.bert_hub_module_handle is not None:
-            bert_module = tfhub.Module(self.bert_hub_module_handle, trainable=True)
-            bert_outputs = bert_module(bert_inputs, signature='tokens', as_dict=True)
-            sequence_output = bert_outputs['sequence_output']
-            if self.verbose:
-                bert_ner_logger.info('The BERT model has been loaded from the TF-Hub.')
-        else:
-            if self.PATH_TO_BERT is None:
-                raise ValueError('Path to the BERT model is not defined!')
-            path_to_bert = os.path.normpath(self.PATH_TO_BERT)
-            if not self.check_path_to_bert(path_to_bert):
-                raise ValueError('`path_to_bert` is wrong! There are no BERT files into the directory `{0}`.'.format(
-                    self.PATH_TO_BERT))
-            bert_config = BertConfig.from_json_file(os.path.join(path_to_bert, 'bert_config.json'))
-            bert_model = BertModel(config=bert_config, is_training=self.finetune_bert, input_ids=self.input_ids_,
-                                   input_mask=self.input_mask_, token_type_ids=self.segment_ids_,
-                                   use_one_hot_embeddings=False)
-            sequence_output = bert_model.sequence_output
-            tvars = tf.trainable_variables()
-            init_checkpoint = os.path.join(self.PATH_TO_BERT, 'bert_model.ckpt')
-            (assignment_map, initialized_variable_names) = get_assignment_map_from_checkpoint(tvars, init_checkpoint)
-            tf.train.init_from_checkpoint(init_checkpoint, assignment_map)
-            if self.verbose:
-                bert_ner_logger.info('The BERT model has been loaded from a local drive.')
-        self.additional_features_ = tf.placeholder(
-            shape=(self.batch_size, self.max_seq_length, len(self.shapes_list_) + 4), dtype=tf.float32,
-            name='additional_features'
-        )
-        if self.verbose:
-            bert_ner_logger.info('Number of shapes is {0}.'.format(len(self.shapes_list_)))
-        n_tags = len(self.classes_list_) * 2 + 1
-        he_init = tf.contrib.layers.variance_scaling_initializer(seed=self.random_seed)
-        glorot_init = tf.keras.initializers.glorot_uniform(seed=self.random_seed)
-        sequence_lengths = tf.reduce_sum(self.input_mask_, axis=1)
-        if self.lstm_units is None:
-            if self.finetune_bert:
-                self.logits_ = tf.layers.dense(tf.concat([sequence_output, self.additional_features_], axis=-1),
-                                               n_tags, activation=None, kernel_regularizer=tf.nn.l2_loss,
-                                               kernel_initializer=he_init, name='outputs_of_NER')
-            else:
-                sequence_output_stop = tf.stop_gradient(sequence_output)
-                self.logits_ = tf.layers.dense(tf.concat([sequence_output_stop, self.additional_features_], axis=-1),
-                                               n_tags, activation=None, kernel_regularizer=tf.nn.l2_loss,
-                                               kernel_initializer=he_init, name='outputs_of_NER')
-        else:
-            if self.finetune_bert:
-                with tf.name_scope('bilstm_layer'):
-                    rnn_cell = tf.keras.layers.LSTMCell(units=self.lstm_units, activation=tf.nn.tanh, dropout=0.3,
-                                                        recurrent_dropout=0.05, kernel_initializer=glorot_init)
-                    rnn_layer = tf.keras.layers.Bidirectional(tf.keras.layers.RNN(rnn_cell, return_sequences=True))
-                    rnn_output = rnn_layer(sequence_output)
-            else:
-                sequence_output_stop = tf.stop_gradient(sequence_output)
-                with tf.name_scope('bilstm_layer'):
-                    rnn_cell = tf.keras.layers.LSTMCell(units=self.lstm_units, activation=tf.nn.tanh, dropout=0.3,
-                                                        recurrent_dropout=0.05, kernel_initializer=glorot_init)
-                    rnn_layer = tf.keras.layers.Bidirectional(tf.keras.layers.RNN(rnn_cell, return_sequences=True))
-                    rnn_output = rnn_layer(sequence_output_stop)
-            self.logits_ = tf.layers.dense(tf.concat([rnn_output, self.additional_features_], axis=-1), n_tags,
-                                           activation=None, kernel_regularizer=tf.nn.l2_loss,
-                                           kernel_initializer=he_init, name='outputs_of_NER')
-        log_likelihood, transition_params = tf.contrib.crf.crf_log_likelihood(self.logits_, self.y_ph_,
-                                                                              sequence_lengths)
-        loss_tensor = -log_likelihood
-        base_loss = tf.reduce_mean(loss_tensor)
-        regularization_loss = self.l2_reg * tf.reduce_sum(tf.get_collection(tf.GraphKeys.REGULARIZATION_LOSSES))
-        final_loss = base_loss + regularization_loss
-        self.transition_params_ = transition_params
-        with tf.name_scope('train'):
-            optimizer = tf.train.RMSPropOptimizer(learning_rate=self.lr, momentum=0.9, decay=0.9, epsilon=1e-10)
-            if (self.lstm_units is None) or (self.clip_norm is None):
-                train_op = optimizer.minimize(final_loss)
-            else:
-                grads_and_vars = optimizer.compute_gradients(final_loss)
-                capped_gvs = [
-                    (grad, var) if grad is None else (
-                        tf.clip_by_norm(grad, 5.0, name='grad_clipping_{0}'.format(idx + 1)),
-                        var
-                    )
-                    for idx, (grad, var) in enumerate(grads_and_vars)
-                ]
-                train_op = optimizer.apply_gradients(capped_gvs)
-        with tf.name_scope('eval'):
-            seq_scores = tf.contrib.crf.crf_sequence_score(self.logits_, self.y_ph_, sequence_lengths,
-                                                           self.transition_params_)
-            seq_norm = tf.contrib.crf.crf_log_norm(self.logits_, sequence_lengths, self.transition_params_)
-            accuracy = tf.reduce_mean(tf.cast(seq_scores, tf.float32) / tf.cast(seq_norm, tf.float32))
-        return train_op, accuracy
-
-    def finalize_model(self):
-        if hasattr(self, 'input_ids_'):
-            del self.input_ids_
-        if hasattr(self, 'input_mask_'):
-            del self.input_mask_
-        if hasattr(self, 'segment_ids_'):
-            del self.segment_ids_
-        if hasattr(self, 'additional_features_'):
-            del self.additional_features_
-        if hasattr(self, 'y_ph_'):
-            del self.y_ph_
-        if hasattr(self, 'logits_'):
-            del self.logits_
-        if hasattr(self, 'transition_params_'):
-            del self.transition_params_
-        if hasattr(self, 'sess_'):
-            for k in list(self.sess_.graph.get_all_collection_keys()):
-                self.sess_.graph.clear_collection(k)
-            self.sess_.close()
-            del self.sess_
-        tf.reset_default_graph()
-
-    def save_model(self, file_name: str):
-        saver = tf.train.Saver()
-        saver.save(self.sess_, file_name)
-
-    def load_model(self, file_name: str):
-        saver = tf.train.Saver()
-        saver.restore(self.sess_, file_name)
 
     @staticmethod
     def get_temp_model_name() -> str:
